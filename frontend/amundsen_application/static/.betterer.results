--- conflicted
+++ resolved
@@ -740,10 +740,6 @@
       [364, 31, 14, "Must use destructuring state assignment", "1770565882"]
     ],
     "js/pages/HomePage/index.spec.tsx:2731110878": [
-<<<<<<< HEAD
-      [26, 48, 10, "Prop spreading is forbidden", "480399587"],
-=======
->>>>>>> a18fd78e
       [33, 4, 25, "Use object destructuring.", "354229464"],
       [34, 4, 29, "Use object destructuring.", "2645724888"]
     ],
