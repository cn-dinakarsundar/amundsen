// Copyright Contributors to the Amundsen project.
// SPDX-License-Identifier: Apache-2.0

import {
  GetFeature,
  GetFeatureRequest,
  GetFeatureResponse,
  GetFeaturePayload,
  GetFeatureCodeRequest,
  GetFeatureCodePayload,
  GetFeatureCode,
  GetFeatureCodeResponse,
  GetFeatureDescriptionRequest,
  GetFeatureDescription,
  GetFeatureDescriptionPayload,
  GetFeatureDescriptionResponse,
  UpdateFeatureDescriptionRequest,
  UpdateFeatureDescriptionPayload,
  UpdateFeatureDescriptionResponse,
  UpdateFeatureDescription,
  UpdateFeatureOwnerRequest,
  UpdateFeatureOwnerResponse,
  UpdateFeatureOwner,
  GetFeaturePreviewDataRequest,
  GetFeaturePreviewData,
  GetFeaturePreviewDataResponse,
  GetFeaturePreviewPayload,
} from 'ducks/feature/types';
import {
<<<<<<< HEAD
  GetFeatureLineage,
  GetFeatureLineageRequest,
  GetFeatureLineageResponse,
  GetFeatureLineagePayload,
} from 'ducks/lineage/types';
import { FeatureCode, FeatureMetadata } from 'interfaces/Feature';
import { Lineage } from 'interfaces/Lineage';
=======
  FeatureCode,
  FeatureMetadata,
  FeaturePreviewQueryParams,
} from 'interfaces/Feature';
>>>>>>> 2da29ec5
import { UpdateOwnerPayload } from 'interfaces/TableMetadata';
import { User } from 'interfaces/User';
import { PreviewData } from 'interfaces/PreviewData';

/* Actions */

export function getFeature(
  key: string,
  index?: string,
  source?: string
): GetFeatureRequest {
  return {
    payload: {
      key,
      index,
      source,
    },
    type: GetFeature.REQUEST,
  };
}

export function getFeatureSuccess(
  payload: GetFeaturePayload
): GetFeatureResponse {
  return {
    payload,
    type: GetFeature.SUCCESS,
  };
}

export function getFeatureFailure(
  payload: GetFeaturePayload
): GetFeatureResponse {
  return {
    payload,
    type: GetFeature.FAILURE,
  };
}

export function getFeatureLineage(key: string): GetFeatureLineageRequest {
  return {
    payload: {
      key,
      depth: 1,
      direction: 'upstream',
    },
    type: GetFeatureLineage.REQUEST,
  };
}
export function getFeatureLineageSuccess(
  payload: GetFeatureLineagePayload
): GetFeatureLineageResponse {
  return {
    payload,
    type: GetFeatureLineage.SUCCESS,
  };
}
export function getFeatureLineageFailure(
  payload: GetFeatureLineagePayload
): GetFeatureLineageResponse {
  return {
    payload,
    type: GetFeatureLineage.FAILURE,
  };
}

export function getFeatureCode(key: string): GetFeatureCodeRequest {
  return {
    payload: {
      key,
    },
    type: GetFeatureCode.REQUEST,
  };
}
export function getFeatureCodeSuccess(
  payload: GetFeatureCodePayload
): GetFeatureCodeResponse {
  return {
    payload,
    type: GetFeatureCode.SUCCESS,
  };
}
export function getFeatureCodeFailure(
  payload: GetFeatureCodePayload
): GetFeatureCodeResponse {
  return {
    payload,
    type: GetFeatureCode.FAILURE,
  };
}

export function getFeaturePreviewData(
  payload: FeaturePreviewQueryParams
): GetFeaturePreviewDataRequest {
  return {
    payload,
    type: GetFeaturePreviewData.REQUEST,
  };
}
export function getFeaturePreviewDataSuccess(
  payload: GetFeaturePreviewPayload
): GetFeaturePreviewDataResponse {
  return {
    payload,
    type: GetFeaturePreviewData.SUCCESS,
  };
}
export function getFeaturePreviewDataFailure(
  payload: GetFeaturePreviewPayload
): GetFeaturePreviewDataResponse {
  return {
    payload,
    type: GetFeaturePreviewData.FAILURE,
  };
}

export function getFeatureDescription(
  onSuccess?: () => any,
  onFailure?: () => any
): GetFeatureDescriptionRequest {
  return {
    payload: {
      onSuccess,
      onFailure,
    },
    type: GetFeatureDescription.REQUEST,
  };
}

export function getFeatureDescriptionSuccess(
  payload: GetFeatureDescriptionPayload
) {
  return {
    payload,
    type: GetFeatureDescription.SUCCESS,
  };
}

export function getFeatureDescriptionFailure(
  payload: GetFeatureDescriptionPayload
): GetFeatureDescriptionResponse {
  return {
    payload,
    type: GetFeatureDescription.FAILURE,
  };
}

export function updateFeatureDescription(
  newValue: string,
  onSuccess?: () => any,
  onFailure?: () => any
): UpdateFeatureDescriptionRequest {
  return {
    payload: {
      newValue,
      onSuccess,
      onFailure,
    },
    type: UpdateFeatureDescription.REQUEST,
  };
}

export function updateFeatureDescriptionSuccess(
  payload: UpdateFeatureDescriptionPayload
) {
  return {
    payload,
    type: UpdateFeatureDescription.SUCCESS,
  };
}

export function updateFeatureDescriptionFailure(
  payload: UpdateFeatureDescriptionPayload
): UpdateFeatureDescriptionResponse {
  return {
    payload,
    type: UpdateFeatureDescription.FAILURE,
  };
}

export function updateFeatureOwner(
  updateArray: UpdateOwnerPayload[],
  onSuccess?: () => any,
  onFailure?: () => any
): UpdateFeatureOwnerRequest {
  return {
    payload: {
      onSuccess,
      onFailure,
      updateArray,
    },
    type: UpdateFeatureOwner.REQUEST,
  };
}
export function updateFeatureOwnerFailure(
  owners: User[]
): UpdateFeatureOwnerResponse {
  return {
    type: UpdateFeatureOwner.FAILURE,
    payload: {
      owners,
    },
  };
}
export function updateFeatureOwnerSuccess(
  owners: User[]
): UpdateFeatureOwnerResponse {
  return {
    type: UpdateFeatureOwner.SUCCESS,
    payload: {
      owners,
    },
  };
}

/* Reducer */
export interface FeatureCodeState {
  featureCode: FeatureCode;
  isLoading: boolean;
  statusCode: number | null;
}

<<<<<<< HEAD
export interface FeatureLineageState {
  featureLineage: Lineage;
  isLoading: boolean;
  statusCode: number | null;
=======
export interface FeaturePreviewDataState {
  previewData: PreviewData;
  isLoading: boolean;
  status: number | null;
>>>>>>> 2da29ec5
}

export interface FeatureReducerState {
  isLoading: boolean;
  isLoadingOwners: boolean;
  statusCode: number | null;
  feature: FeatureMetadata;
  featureCode: FeatureCodeState;
<<<<<<< HEAD
  featureLineage: FeatureLineageState;
=======
  preview: FeaturePreviewDataState;
>>>>>>> 2da29ec5
}

export const initialFeatureState: FeatureMetadata = {
  key: '',
  name: '',
  version: '',
  status: '',
  feature_group: '',
  entity: '',
  data_type: '',
  availability: [],
  description: '',
  owners: [],
  badges: [],
  owner_tags: [],
  tags: [],
  programmatic_descriptions: [],
  watermarks: [],
  stats: [],
  last_updated_timestamp: 0,
  created_timestamp: 0,
};

export const emptyFeatureCode: FeatureCode = {
  text: '',
  source: '',
  key: '',
};

export const initialPreviewState = {
  previewData: {},
  isLoading: false,
  status: null,
};

export const initialFeatureCodeState: FeatureCodeState = {
  featureCode: emptyFeatureCode,
  isLoading: false,
  statusCode: null,
};

export const emptyFeatureLineage: Lineage = {
  upstream_entities: [],
  downstream_entities: [],
  depth: 1,
  direction: 'upstream',
  key: '',
};

export const initialFeatureLineageState: FeatureLineageState = {
  featureLineage: emptyFeatureLineage,
  isLoading: false,
  statusCode: null,
};

export const initialState: FeatureReducerState = {
  isLoading: false,
  isLoadingOwners: false,
  statusCode: null,
  feature: initialFeatureState,
  featureCode: initialFeatureCodeState,
<<<<<<< HEAD
  featureLineage: initialFeatureLineageState,
=======
  preview: initialPreviewState,
>>>>>>> 2da29ec5
};

export default function reducer(
  state: FeatureReducerState = initialState,
  action
): FeatureReducerState {
  switch (action.type) {
    case GetFeature.REQUEST:
      return {
        ...state,
        statusCode: null,
        isLoading: true,
      };
    case GetFeature.FAILURE:
      return {
        ...state,
        isLoading: false,
        statusCode: action.payload.statusCode,
        feature: initialFeatureState,
      };
    case GetFeature.SUCCESS:
      return {
        ...state,
        isLoading: false,
        statusCode: action.payload.statusCode,
        feature: action.payload.feature,
      };
    case GetFeatureCode.REQUEST:
      return {
        ...state,
        featureCode: {
          featureCode: emptyFeatureCode,
          isLoading: true,
          statusCode: null,
        },
      };
    case GetFeatureCode.FAILURE:
      return {
        ...state,
        featureCode: {
          featureCode: emptyFeatureCode,
          isLoading: false,
          statusCode: action.payload.statusCode,
        },
      };
    case GetFeatureCode.SUCCESS:
      return {
        ...state,
        featureCode: {
          featureCode: action.payload.featureCode,
          statusCode: action.payload.statusCode,
          isLoading: false,
        },
      };
<<<<<<< HEAD
    case GetFeatureLineage.REQUEST:
      return {
        ...state,
        featureLineage: {
          featureLineage: emptyFeatureLineage,
          isLoading: true,
          statusCode: null,
        },
      };
    case GetFeatureLineage.FAILURE:
      return {
        ...state,
        featureLineage: {
          featureLineage: emptyFeatureLineage,
          isLoading: false,
          statusCode: action.payload.statusCode,
        },
      };
    case GetFeatureLineage.SUCCESS:
      return {
        ...state,
        featureLineage: {
          featureLineage: action.payload.data,
          isLoading: false,
          statusCode: action.payload.statusCode,
=======
    case GetFeaturePreviewData.REQUEST:
      return {
        ...state,
        preview: {
          isLoading: true,
          previewData: {},
          status: null,
        },
      };
    case GetFeaturePreviewData.SUCCESS:
    case GetFeaturePreviewData.FAILURE:
      return {
        ...state,
        preview: {
          isLoading: false,
          previewData: action.payload.previewData,
          status: action.payload.status,
>>>>>>> 2da29ec5
        },
      };
    case GetFeatureDescription.FAILURE:
    case GetFeatureDescription.SUCCESS:
      return {
        ...state,
        feature: {
          ...state.feature,
          description: action.payload.description,
        },
      };
    case UpdateFeatureDescription.FAILURE:
    case UpdateFeatureDescription.SUCCESS:
      return {
        ...state,
        feature: {
          ...state.feature,
          description: action.payload.description,
        },
      };
    case UpdateFeatureOwner.REQUEST:
      return { ...state, isLoadingOwners: true };
    case UpdateFeatureOwner.FAILURE:
    case UpdateFeatureOwner.SUCCESS:
      return {
        ...state,
        isLoadingOwners: false,
        feature: {
          ...state.feature,
          owners: (<UpdateFeatureOwnerResponse>action).payload.owners,
        },
      };
    default:
      return state;
  }
}<|MERGE_RESOLUTION|>--- conflicted
+++ resolved
@@ -27,20 +27,17 @@
   GetFeaturePreviewPayload,
 } from 'ducks/feature/types';
 import {
-<<<<<<< HEAD
   GetFeatureLineage,
   GetFeatureLineageRequest,
   GetFeatureLineageResponse,
   GetFeatureLineagePayload,
 } from 'ducks/lineage/types';
-import { FeatureCode, FeatureMetadata } from 'interfaces/Feature';
-import { Lineage } from 'interfaces/Lineage';
-=======
+import {
   FeatureCode,
   FeatureMetadata,
   FeaturePreviewQueryParams,
 } from 'interfaces/Feature';
->>>>>>> 2da29ec5
+import { Lineage } from 'interfaces/Lineage';
 import { UpdateOwnerPayload } from 'interfaces/TableMetadata';
 import { User } from 'interfaces/User';
 import { PreviewData } from 'interfaces/PreviewData';
@@ -263,17 +260,16 @@
   statusCode: number | null;
 }
 
-<<<<<<< HEAD
 export interface FeatureLineageState {
   featureLineage: Lineage;
   isLoading: boolean;
   statusCode: number | null;
-=======
+}
+
 export interface FeaturePreviewDataState {
   previewData: PreviewData;
   isLoading: boolean;
   status: number | null;
->>>>>>> 2da29ec5
 }
 
 export interface FeatureReducerState {
@@ -282,11 +278,8 @@
   statusCode: number | null;
   feature: FeatureMetadata;
   featureCode: FeatureCodeState;
-<<<<<<< HEAD
   featureLineage: FeatureLineageState;
-=======
   preview: FeaturePreviewDataState;
->>>>>>> 2da29ec5
 }
 
 export const initialFeatureState: FeatureMetadata = {
@@ -348,11 +341,8 @@
   statusCode: null,
   feature: initialFeatureState,
   featureCode: initialFeatureCodeState,
-<<<<<<< HEAD
   featureLineage: initialFeatureLineageState,
-=======
   preview: initialPreviewState,
->>>>>>> 2da29ec5
 };
 
 export default function reducer(
@@ -407,7 +397,6 @@
           isLoading: false,
         },
       };
-<<<<<<< HEAD
     case GetFeatureLineage.REQUEST:
       return {
         ...state,
@@ -433,7 +422,8 @@
           featureLineage: action.payload.data,
           isLoading: false,
           statusCode: action.payload.statusCode,
-=======
+        },
+      };
     case GetFeaturePreviewData.REQUEST:
       return {
         ...state,
@@ -451,7 +441,6 @@
           isLoading: false,
           previewData: action.payload.previewData,
           status: action.payload.status,
->>>>>>> 2da29ec5
         },
       };
     case GetFeatureDescription.FAILURE:
