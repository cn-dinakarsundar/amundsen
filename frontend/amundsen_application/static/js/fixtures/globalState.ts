--- conflicted
+++ resolved
@@ -98,7 +98,6 @@
         key: '',
       },
     },
-<<<<<<< HEAD
     featureLineage: {
       isLoading: false,
       statusCode: null,
@@ -109,12 +108,11 @@
         direction: 'upstream',
         key: '',
       },
-=======
+    },
     preview: {
       isLoading: false,
       previewData: {},
       status: null,
->>>>>>> 2da29ec5
     },
   },
   feedback: {
